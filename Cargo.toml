[package]
name = "juliet"
<<<<<<< HEAD
version = "0.1.0"
=======
version = "0.1.1"
>>>>>>> 449380a9
edition = "2021"
authors = [ "Marc Brinkmann <marc@casperlabs.io>" ]
exclude = [ "proptest-regressions" ]
description = "A safe stream multiplexing protocol"
license = "Apache-2.0"
repository = "https://github.com/casper-network/juliet"

[dependencies]
array-init = "2.1.0"
bimap = "0.6.3"
bytemuck = { version = "1.13.1", features = [ "derive" ] }
bytes = "1.4.0"
futures = "0.3.28"
hex_fmt = "0.3.0"
once_cell = "1.18.0"
strum = { version = "0.25.0", features = [ "derive" ] }
thiserror = "1.0.40"
tokio = { version = "1.29.1", features = [
  "macros",
  "io-util",
  "sync",
  "time",
] }
tracing = { version = "0.1.37", optional = true }

[dev-dependencies]
# TODO: Upgrade `derive_more` to non-beta version, once released.
derive_more = { version = "=1.0.0-beta.2", features = [ "debug" ] }
tokio = { version = "1.29.1", features = [
  "macros",
  "net",
  "rt-multi-thread",
  "time",
] }
proptest = "1.1.0"
proptest-attr-macro = "1.0.0"
proptest-derive = "0.3.0"
rand = "0.8.5"
tracing = "0.1.37"
tracing-subscriber = { version = "0.3.17", features = [ "env-filter" ] }
assert_matches = "1.5.0"
static_assertions = "1.1.0"

[[example]]
name = "fizzbuzz"
required-features = [ "tracing" ]<|MERGE_RESOLUTION|>--- conflicted
+++ resolved
@@ -1,10 +1,6 @@
 [package]
 name = "juliet"
-<<<<<<< HEAD
-version = "0.1.0"
-=======
 version = "0.1.1"
->>>>>>> 449380a9
 edition = "2021"
 authors = [ "Marc Brinkmann <marc@casperlabs.io>" ]
 exclude = [ "proptest-regressions" ]
